--- conflicted
+++ resolved
@@ -27,13 +27,8 @@
         "@mike-lischke/antlr-tgen": "1.0.8",
         "@types/node": "20.14.9",
         "@types/unicode-properties": "1.3.2",
-<<<<<<< HEAD
         "@typescript-eslint/eslint-plugin": "^8.3.0",
         "@typescript-eslint/parser": "^8.3.0",
-=======
-        "@typescript-eslint/eslint-plugin": "7.18.0",
-        "@typescript-eslint/parser": "7.18.0",
->>>>>>> 6407a943
         "esbuild": "0.23.0",
         "eslint": "8.57.0",
         "eslint-plugin-import": "2.29.1",
